<<<<<<< HEAD
import { toANS104Request, toDataItemSigner } from '../helpers/data-item';
import { toHBRequest, toHttpSigner, toSigBaseArgs } from '../helpers/http-sig';
import { DependenciesType, HttpRequest, RequestFormatType, RequestType } from '../helpers/types';
import { debugLog, joinURL } from '../helpers/utils';
import { ValidationError, RequestError, ErrorCode } from '../helpers/errors';

/** Simple request cache with TTL */
class RequestCache {
	private cache = new Map<string, { response: Response; timestamp: number }>();
	private readonly ttlMs: number;
	private readonly maxSize: number;

	constructor(ttlMs: number = 30000, maxSize: number = 50) {
		this.ttlMs = ttlMs;
		this.maxSize = maxSize;
	}

	private getKey(url: string, method: string, body?: BodyInit): string {
		// Create cache key from URL, method, and body hash
		const bodyStr = body ? (typeof body === 'string' ? body : body.toString()) : '';
		return `${method}:${url}:${bodyStr.length}:${bodyStr.slice(0, 100)}`;
	}

	get(url: string, method: string, body?: BodyInit): Response | null {
		const key = this.getKey(url, method, body);
		const entry = this.cache.get(key);
		
		if (!entry) return null;
		
		// Check if expired
		if (Date.now() - entry.timestamp > this.ttlMs) {
			this.cache.delete(key);
			return null;
		}
		
		// Clone response to avoid issues with consumed streams
		return entry.response.clone();
	}

	set(url: string, method: string, response: Response, body?: BodyInit): void {
		// Only cache successful GET requests to avoid side effects
		if (method !== 'GET' || !response.ok) return;
		
		const key = this.getKey(url, method, body);
		
		// Remove oldest entry if cache is full
		if (this.cache.size >= this.maxSize) {
			const firstKey = this.cache.keys().next().value;
			this.cache.delete(firstKey);
		}
		
		// Store cloned response to avoid stream consumption issues
		this.cache.set(key, {
			response: response.clone(),
			timestamp: Date.now()
		});
	}
}

// Global request cache instance
const requestCache = new RequestCache();
=======
import { toANS104Request, toDataItemSigner } from 'helpers/data-item.ts';
import { toHBRequest, toHttpSigner, toSigBaseArgs } from 'helpers/http-sig.ts';
import { DependenciesType, HttpRequest, RequestType, SigningFormatType } from 'helpers/types.ts';
import { debugLog, joinURL } from 'helpers/utils.ts';
>>>>>>> 8a4a45e7

export function request(deps: DependenciesType) {
	return async (args: RequestType): Promise<Response> => {
		validateRequest(args);

		const requestURL = joinURL({ url: deps.url, path: args.path });
		const requestMethod = args.method ?? 'GET';

		debugLog('info', 'Request URL:', requestURL);

		// Check cache for GET requests
		if (requestMethod === 'GET') {
			const cachedResponse = requestCache.get(requestURL, requestMethod);
			if (cachedResponse) {
				debugLog('info', 'Cache hit for request:', requestURL);
				return cachedResponse;
			}
		}

		let unsignedRequest = null;
		let signedRequest = null;
		let httpRequest: HttpRequest | null = null;

		const { path, method, ...remainingFields } = args;

<<<<<<< HEAD
		const signingFormat = args.signingFormat ?? RequestFormatType.HTTP_SIG;
=======
		const requestMethod = method ?? 'GET';
		const signingFormat = args.signingFormat ?? SigningFormatType.HTTP_SIG;
>>>>>>> 8a4a45e7

		try {
			debugLog('info', 'Signing Format:', signingFormat);

			switch (signingFormat) {
				case SigningFormatType.ANS_104:
					unsignedRequest = toANS104Request(remainingFields);
					signedRequest = await toDataItemSigner(deps.signer)(unsignedRequest.item);

					httpRequest = {
						headers: unsignedRequest.headers,
						body: signedRequest.raw,
					};

					break;
				case SigningFormatType.HTTP_SIG:
					unsignedRequest = await toHBRequest(remainingFields);

					if (unsignedRequest && deps.signer) {
						const signingArgs = toSigBaseArgs({
							url: requestURL,
							method: requestMethod,
							headers: unsignedRequest.headers,
						});

						signedRequest = await toHttpSigner(deps.signer!)(signingArgs);

						httpRequest = { ...signedRequest };

						break;
					} else {
						throw new RequestError(
							ErrorCode.REQUEST_PREPARATION_FAILED,
							'Error preparing HTTP-SIG request',
							{ 
								signingFormat,
								suggestion: 'Check signer configuration and request parameters' 
							}
						);
					}
			}
		} catch (e: unknown) {
			throw new RequestError(
				ErrorCode.REQUEST_FORMATTING_FAILED,
				'Failed to format request for signing',
				{ signingFormat, path: args.path },
				e instanceof Error ? e : undefined
			);
		}

<<<<<<< HEAD
		if (!unsignedRequest || !signedRequest || !httpRequest) {
			throw new RequestError(
				ErrorCode.REQUEST_PREPARATION_FAILED,
				'Request preparation incomplete - missing required components',
				{
					unsignedRequest: !!unsignedRequest,
					signedRequest: !!signedRequest,
					httpRequest: !!httpRequest,
					suggestion: 'Check signer configuration and request parameters'
				}
			);
		}
		
=======
		if (!unsignedRequest || !signedRequest || !httpRequest) throw new Error('Error preparing request');

>>>>>>> 8a4a45e7
		debugLog('info', 'Signed Request', signedRequest);
		debugLog('info', 'HTTP Request', httpRequest);

		try {
			const response = await fetch(requestURL, {
				method: requestMethod,
				headers: httpRequest.headers,
				body: httpRequest.body,
				redirect: 'follow',
			});

			if (!response.ok) {
				debugLog('error', 'HTTP Response:', response);
				debugLog('error', 'HTTP Response Body:', await response.text());
			}

			// Cache successful responses
			requestCache.set(requestURL, requestMethod, response, httpRequest.body);

			return response;
		} catch (e: unknown) {
			throw new RequestError(
				ErrorCode.REQUEST_HTTP_FAILED,
				'HTTP request failed',
				{ url: requestURL, method: requestMethod },
				e instanceof Error ? e : undefined
			);
		}
	};
}

<<<<<<< HEAD
export function validateRequest(args: RequestType): void {
	if (!args) {
		throw new ValidationError(
			ErrorCode.VALIDATION_MISSING_PATH,
			'Request arguments object is required',
			{ suggestion: 'Provide an object with at least a path property' }
		);
	}

	if (!args.path) {
		throw new ValidationError(
			ErrorCode.VALIDATION_MISSING_PATH,
			'Path is required for all requests',
			{ 
				provided: Object.keys(args),
				suggestion: 'Add path property with the API endpoint path'
			}
		);
	}

	const validFormats = Object.values(RequestFormatType);
	if (args.signingFormat && !validFormats.includes(args.signingFormat)) {
		throw new ValidationError(
			ErrorCode.VALIDATION_INVALID_FORMAT,
			`Invalid signing format: ${args.signingFormat}`,
			{
				provided: args.signingFormat,
				validFormats,
				suggestion: `Use one of: ${validFormats.join(', ')}`
			}
		);
	}
}
=======
function getValidationError(args: RequestType): string | null {
	if (!args) return 'Expected Request Args';

	if (!args.path) return 'Path Expected';

	const validFormats = Object.values(SigningFormatType);
	if (args.signingFormat && !validFormats.includes(args.signingFormat)) return 'Invalid Format Provided';
>>>>>>> 8a4a45e7

// Legacy function for backward compatibility
export function getValidationError(args: RequestType): string | null {
	try {
		validateRequest(args);
		return null;
	} catch (error) {
		return error instanceof Error ? error.message : 'Validation failed';
	}
}<|MERGE_RESOLUTION|>--- conflicted
+++ resolved
@@ -1,110 +1,36 @@
-<<<<<<< HEAD
-import { toANS104Request, toDataItemSigner } from '../helpers/data-item';
-import { toHBRequest, toHttpSigner, toSigBaseArgs } from '../helpers/http-sig';
-import { DependenciesType, HttpRequest, RequestFormatType, RequestType } from '../helpers/types';
-import { debugLog, joinURL } from '../helpers/utils';
-import { ValidationError, RequestError, ErrorCode } from '../helpers/errors';
-
-/** Simple request cache with TTL */
-class RequestCache {
-	private cache = new Map<string, { response: Response; timestamp: number }>();
-	private readonly ttlMs: number;
-	private readonly maxSize: number;
-
-	constructor(ttlMs: number = 30000, maxSize: number = 50) {
-		this.ttlMs = ttlMs;
-		this.maxSize = maxSize;
-	}
-
-	private getKey(url: string, method: string, body?: BodyInit): string {
-		// Create cache key from URL, method, and body hash
-		const bodyStr = body ? (typeof body === 'string' ? body : body.toString()) : '';
-		return `${method}:${url}:${bodyStr.length}:${bodyStr.slice(0, 100)}`;
-	}
-
-	get(url: string, method: string, body?: BodyInit): Response | null {
-		const key = this.getKey(url, method, body);
-		const entry = this.cache.get(key);
-		
-		if (!entry) return null;
-		
-		// Check if expired
-		if (Date.now() - entry.timestamp > this.ttlMs) {
-			this.cache.delete(key);
-			return null;
-		}
-		
-		// Clone response to avoid issues with consumed streams
-		return entry.response.clone();
-	}
-
-	set(url: string, method: string, response: Response, body?: BodyInit): void {
-		// Only cache successful GET requests to avoid side effects
-		if (method !== 'GET' || !response.ok) return;
-		
-		const key = this.getKey(url, method, body);
-		
-		// Remove oldest entry if cache is full
-		if (this.cache.size >= this.maxSize) {
-			const firstKey = this.cache.keys().next().value;
-			this.cache.delete(firstKey);
-		}
-		
-		// Store cloned response to avoid stream consumption issues
-		this.cache.set(key, {
-			response: response.clone(),
-			timestamp: Date.now()
-		});
-	}
-}
-
-// Global request cache instance
-const requestCache = new RequestCache();
-=======
-import { toANS104Request, toDataItemSigner } from 'helpers/data-item.ts';
-import { toHBRequest, toHttpSigner, toSigBaseArgs } from 'helpers/http-sig.ts';
-import { DependenciesType, HttpRequest, RequestType, SigningFormatType } from 'helpers/types.ts';
-import { debugLog, joinURL } from 'helpers/utils.ts';
->>>>>>> 8a4a45e7
+import { toANS104Request, toDataItemSigner } from '../helpers/data-item.ts';
+import { ErrorCode, RequestError, ValidationError } from '../helpers/errors.ts';
+import { toHBRequest, toHttpSigner, toSigBaseArgs } from '../helpers/http-sig.ts';
+import { DependenciesType, HttpRequest, RequestType, SigningFormatType } from '../helpers/types.ts';
+import { debugLog, joinURL } from '../helpers/utils.ts';
 
 export function request(deps: DependenciesType) {
 	return async (args: RequestType): Promise<Response> => {
 		validateRequest(args);
 
-		const requestURL = joinURL({ url: deps.url, path: args.path });
-		const requestMethod = args.method ?? 'GET';
+		const signingFormat = args.signingFormat ?? SigningFormatType.HTTP_SIG;
+		const requestURL = joinURL({ url: deps.url!, path: args.path });
+
+		/* GET Requests do not allow for a body, while ANS-104 uses the data item as the body */
+		const requestMethod = signingFormat === SigningFormatType.ANS_104 ? 'POST' : (args.method ?? 'GET');
+
+		const { path, method, ...remainingFields } = args;
+
+		/* Ensure the signing format is present on remaining fields if not passed in args */
+		if (!remainingFields.signingFormat) remainingFields.signingFormat = signingFormat;
 
 		debugLog('info', 'Request URL:', requestURL);
-
-		// Check cache for GET requests
-		if (requestMethod === 'GET') {
-			const cachedResponse = requestCache.get(requestURL, requestMethod);
-			if (cachedResponse) {
-				debugLog('info', 'Cache hit for request:', requestURL);
-				return cachedResponse;
-			}
-		}
+		debugLog('info', 'Signing Format:', signingFormat);
 
 		let unsignedRequest = null;
 		let signedRequest = null;
 		let httpRequest: HttpRequest | null = null;
 
-		const { path, method, ...remainingFields } = args;
-
-<<<<<<< HEAD
-		const signingFormat = args.signingFormat ?? RequestFormatType.HTTP_SIG;
-=======
-		const requestMethod = method ?? 'GET';
-		const signingFormat = args.signingFormat ?? SigningFormatType.HTTP_SIG;
->>>>>>> 8a4a45e7
-
 		try {
-			debugLog('info', 'Signing Format:', signingFormat);
-
 			switch (signingFormat) {
 				case SigningFormatType.ANS_104:
 					unsignedRequest = toANS104Request(remainingFields);
-					signedRequest = await toDataItemSigner(deps.signer)(unsignedRequest.item);
+					signedRequest = await toDataItemSigner(deps.signer!)(unsignedRequest.item);
 
 					httpRequest = {
 						headers: unsignedRequest.headers,
@@ -116,6 +42,7 @@
 					unsignedRequest = await toHBRequest(remainingFields);
 
 					if (unsignedRequest && deps.signer) {
+						console.log('H3');
 						const signingArgs = toSigBaseArgs({
 							url: requestURL,
 							method: requestMethod,
@@ -128,14 +55,10 @@
 
 						break;
 					} else {
-						throw new RequestError(
-							ErrorCode.REQUEST_PREPARATION_FAILED,
-							'Error preparing HTTP-SIG request',
-							{ 
-								signingFormat,
-								suggestion: 'Check signer configuration and request parameters' 
-							}
-						);
+						throw new RequestError(ErrorCode.REQUEST_PREPARATION_FAILED, 'Error preparing HTTP-SIG request', {
+							signingFormat,
+							suggestion: 'Check signer configuration and request parameters',
+						});
 					}
 			}
 		} catch (e: unknown) {
@@ -143,11 +66,10 @@
 				ErrorCode.REQUEST_FORMATTING_FAILED,
 				'Failed to format request for signing',
 				{ signingFormat, path: args.path },
-				e instanceof Error ? e : undefined
+				e instanceof Error ? e : undefined,
 			);
 		}
 
-<<<<<<< HEAD
 		if (!unsignedRequest || !signedRequest || !httpRequest) {
 			throw new RequestError(
 				ErrorCode.REQUEST_PREPARATION_FAILED,
@@ -156,33 +78,29 @@
 					unsignedRequest: !!unsignedRequest,
 					signedRequest: !!signedRequest,
 					httpRequest: !!httpRequest,
-					suggestion: 'Check signer configuration and request parameters'
-				}
+					suggestion: 'Check signer configuration and request parameters',
+				},
 			);
 		}
-		
-=======
-		if (!unsignedRequest || !signedRequest || !httpRequest) throw new Error('Error preparing request');
 
->>>>>>> 8a4a45e7
 		debugLog('info', 'Signed Request', signedRequest);
 		debugLog('info', 'HTTP Request', httpRequest);
 
 		try {
-			const response = await fetch(requestURL, {
+			const httpRequestArgs: any = {
 				method: requestMethod,
 				headers: httpRequest.headers,
-				body: httpRequest.body,
 				redirect: 'follow',
-			});
+			};
+
+			if (requestMethod !== 'GET') httpRequestArgs.body = httpRequest.body;
+
+			const response = await fetch(requestURL, httpRequestArgs);
 
 			if (!response.ok) {
 				debugLog('error', 'HTTP Response:', response);
 				debugLog('error', 'HTTP Response Body:', await response.text());
 			}
-
-			// Cache successful responses
-			requestCache.set(requestURL, requestMethod, response, httpRequest.body);
 
 			return response;
 		} catch (e: unknown) {
@@ -190,62 +108,32 @@
 				ErrorCode.REQUEST_HTTP_FAILED,
 				'HTTP request failed',
 				{ url: requestURL, method: requestMethod },
-				e instanceof Error ? e : undefined
+				e instanceof Error ? e : undefined,
 			);
 		}
 	};
 }
 
-<<<<<<< HEAD
 export function validateRequest(args: RequestType): void {
 	if (!args) {
-		throw new ValidationError(
-			ErrorCode.VALIDATION_MISSING_PATH,
-			'Request arguments object is required',
-			{ suggestion: 'Provide an object with at least a path property' }
-		);
+		throw new ValidationError(ErrorCode.VALIDATION_MISSING_PATH, 'Request arguments object is required', {
+			suggestion: 'Provide an object with at least a path property',
+		});
 	}
 
 	if (!args.path) {
-		throw new ValidationError(
-			ErrorCode.VALIDATION_MISSING_PATH,
-			'Path is required for all requests',
-			{ 
-				provided: Object.keys(args),
-				suggestion: 'Add path property with the API endpoint path'
-			}
-		);
+		throw new ValidationError(ErrorCode.VALIDATION_MISSING_PATH, 'Path is required for all requests', {
+			provided: Object.keys(args),
+			suggestion: 'Add path property with the API endpoint path',
+		});
 	}
 
-	const validFormats = Object.values(RequestFormatType);
+	const validFormats = Object.values(SigningFormatType);
 	if (args.signingFormat && !validFormats.includes(args.signingFormat)) {
-		throw new ValidationError(
-			ErrorCode.VALIDATION_INVALID_FORMAT,
-			`Invalid signing format: ${args.signingFormat}`,
-			{
-				provided: args.signingFormat,
-				validFormats,
-				suggestion: `Use one of: ${validFormats.join(', ')}`
-			}
-		);
-	}
-}
-=======
-function getValidationError(args: RequestType): string | null {
-	if (!args) return 'Expected Request Args';
-
-	if (!args.path) return 'Path Expected';
-
-	const validFormats = Object.values(SigningFormatType);
-	if (args.signingFormat && !validFormats.includes(args.signingFormat)) return 'Invalid Format Provided';
->>>>>>> 8a4a45e7
-
-// Legacy function for backward compatibility
-export function getValidationError(args: RequestType): string | null {
-	try {
-		validateRequest(args);
-		return null;
-	} catch (error) {
-		return error instanceof Error ? error.message : 'Validation failed';
+		throw new ValidationError(ErrorCode.VALIDATION_INVALID_FORMAT, `Invalid signing format: ${args.signingFormat}`, {
+			provided: args.signingFormat,
+			validFormats,
+			suggestion: `Use one of: ${validFormats.join(', ')}`,
+		});
 	}
 }