--- conflicted
+++ resolved
@@ -1,28 +1,14 @@
-<<<<<<< HEAD
-import { request } from './services/core';
-import { createSigner } from './helpers/signer';
-import { DependenciesType } from './helpers/types';
-import { ValidationError, ErrorCode } from './helpers/errors';
-import { validateJWK } from './helpers/security';
+import { ErrorCode, ValidationError } from './helpers/errors.ts';
+import { validateJWK } from './helpers/security.ts';
+import { DependenciesType } from './helpers/types.ts';
+import { request } from './services/core.ts';
+import { createSigner } from './signers/common.ts';
 
 const DEFAULT_URL = 'https://forward.computer';
 
 function init(deps: DependenciesType) {
 	validateDependencies(deps);
-	
-=======
-import { request } from 'services/core.ts';
-import { createSigner } from 'signers/common.ts';
 
-import { DependenciesType } from 'helpers/types.ts';
-
-const DEFAULT_URL = 'https://forward.computer';
-
-export function init(deps: DependenciesType) {
-	const validationError = getValidationError(deps);
-	if (validationError) throw new Error(validationError);
-
->>>>>>> 8a4a45e7
 	if (!deps.signer && deps.jwk) deps = { ...deps, signer: createSigner(deps.jwk) };
 	if (!deps.url) deps = { ...deps, url: DEFAULT_URL };
 
@@ -31,52 +17,32 @@
 	};
 }
 
-<<<<<<< HEAD
 export function validateDependencies(deps: DependenciesType): void {
 	if (!deps) {
 		throw new ValidationError(
 			ErrorCode.VALIDATION_MISSING_DEPENDENCIES,
 			'Dependencies object is required for SDK initialization',
-			{ suggestion: 'Provide an object with either jwk or signer property' }
+			{ suggestion: 'Provide an object with either jwk or signer property' },
 		);
 	}
 	if (!deps.jwk && !deps.signer) {
 		throw new ValidationError(
 			ErrorCode.VALIDATION_MISSING_JWK_OR_SIGNER,
 			'Either JWK wallet or custom signer must be provided',
-			{ 
+			{
 				provided: Object.keys(deps),
-				suggestion: 'Add jwk property with your Arweave wallet or signer property with custom signer'
-			}
+				suggestion: 'Add jwk property with your Arweave wallet or signer property with custom signer',
+			},
 		);
 	}
-	
+
 	// Validate JWK if provided (createSigner will also validate, but we want early validation)
 	if (deps.jwk) {
 		validateJWK(deps.jwk);
 	}
 }
-=======
-function getValidationError(deps: DependenciesType): string | null {
-	if (!deps) return 'Expected Dependencies';
-	if (!deps.jwk && !deps.signer) return 'Expected JWK or SignerType';
->>>>>>> 8a4a45e7
 
-// Legacy function for backward compatibility
-export function getValidationError(deps: DependenciesType): string | null {
-	try {
-		validateDependencies(deps);
-		return null;
-	} catch (error) {
-		return error instanceof Error ? error.message : 'Validation failed';
-	}
-}
-
-<<<<<<< HEAD
-export default { init, getValidationError };
-=======
 // @ts-ignore -- Aliased in build, dependent on platform
 export { createSigner } from 'signers';
 
-export default { init };
->>>>>>> 8a4a45e7
+export default { init };