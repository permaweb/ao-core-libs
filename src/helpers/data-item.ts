import { createData, DataItem, SIG_CONFIG } from '@dha-team/arbundles';

<<<<<<< HEAD
import { ANS104RequestResult, CreateInput, DataItemFields, DataItemOptions, DataItemSigner, RequestFormatType, SignedDataItemResult, SignerType } from './types';
import { debugLog, encodeBase64Url, toView, sha256 } from './utils';
import { CryptographicError, ValidationError, ErrorCode } from './errors';
import { validateSignatureData, validateHashInput, constantTimeEquals } from './security';
=======
import { CreateInput, SigningFormatType } from './types.ts';
import { debugLog, encodeBase64Url, toView } from './utils.ts';
>>>>>>> 8a4a45e7

export function createDataItemBytes(data: any, signer: any, opts: any) {
	const signerMeta = (SIG_CONFIG as any)[signer.type];
	if (!signerMeta) {
		throw new CryptographicError(
			ErrorCode.CRYPTO_SIGNATURE_METADATA_NOT_FOUND,
			`No metadata found for signature type ${signer.type}`,
			{
				signerType: signer.type,
				availableTypes: Object.keys(SIG_CONFIG),
				suggestion: 'Verify signer type is supported by arbundles library'
			}
		);
	}

	signerMeta.signatureType = signer.type;
	signerMeta.ownerLength = signerMeta.pubLength;
	signerMeta.signatureLength = signerMeta.sigLength;
	signerMeta.publicKey = signer.publicKey;

	const dataItem = createData(data, signerMeta, opts);
	return dataItem.getRaw();
}

export async function getRawAndId(dataItemBytes: Uint8Array) {
	// Validate input data
	validateHashInput(dataItemBytes, 'data item bytes');
	
	const dataItem = new DataItem(dataItemBytes);

	/**
	 * arbundles dataItem.id does not work in browser environments
	 * so we replicate it's behavior using impl that works
	 * on node and browser
	 */
	const rawSignature = dataItem.rawSignature;
	validateHashInput(rawSignature, 'signature for ID calculation');
	const rawId = await sha256(rawSignature.buffer);

	return {
		id: encodeBase64Url(rawId),
		raw: dataItem.getRaw(),
	};
}

export function getSignatureData(dataItemBytes: Uint8Array) {
	const dataItem = new DataItem(dataItemBytes);
	return dataItem.getSignatureData();
}

export function verify(dataItemBytes: Uint8Array) {
	return DataItem.verify(dataItemBytes);
}

export function toDataItemSigner(signer: SignerType) {
	return async function ({ data, tags, target, anchor }: DataItemFields) {
		let unsignedBytes: Uint8Array | null = null;
		let createCalled = false;

		// This function will be called by the signer to build
		// and hash the data‐item payload.
		async function create(injected: CreateInput) {
			createCalled = true;

			// Passthrough option: signer wants raw fields instead of bytes
			if (injected.passthrough) {
				return { data, tags, target, anchor };
			}

			// Default type/alg, extract publicKey
			const { publicKey, type = 1, alg = 'rsa-v1_5-sha256' } = injected;

			/* Build the unsigned bytes for the data item */
			unsignedBytes = createDataItemBytes(data, { type, publicKey: toView(publicKey) }, { target, tags, anchor });

			debugLog('info', 'Unsigned Bytes', unsignedBytes);

			// Then return its deep‐hash for the signer to sign
			const deepHash = await getSignatureData(unsignedBytes);

			return deepHash;
		}

		// Ask the signer to sign our payload
		const res = await signer(create, SigningFormatType.ANS_104);

		debugLog('info', 'Signed Result', res);

		// Make sure create() actually ran
		if (!createCalled) {
			throw new CryptographicError(
				ErrorCode.CRYPTO_CREATE_NOT_INVOKED,
				'Signer did not invoke create() function',
				{
					suggestion: 'Check signer implementation - create() must be called to generate signature data'
				}
			);
		}

		// If the signer already returned a full DataItem, just pass it through
		if (res && typeof res === 'object' && res.id && res.raw) {
			return res;
		}

		// Otherwise, expect a signature blob
		if (!res.signature) {
			throw new CryptographicError(
				ErrorCode.CRYPTO_MISSING_SIGNATURE,
				'Signer result missing required signature property',
				{
					returned: Object.keys(res || {}),
					suggestion: 'Signer must return an object with signature property'
				}
			);
		}
		const rawSig = toView(res.signature);

		// Splice the raw signature into the unsigned bytes
		const signedBytes = new Uint8Array(unsignedBytes!);
		signedBytes.set(Buffer.isBuffer(rawSig) ? new Uint8Array(rawSig) : rawSig, 2);

		// Validate signature data before verification
		validateSignatureData(rawSig, 'data item signature');
		
		// Verify it before returning
		const isValid = await verify(signedBytes);
		if (!isValid) {
			throw new CryptographicError(
				ErrorCode.CRYPTO_INVALID_SIGNATURE,
				'Generated data item signature failed validation',
				{
					suggestion: 'Check wallet private key and signing implementation'
				}
			);
		}

		// Compute the DataItem ID = base64url( SHA-256(rawSig) )
		const rawSigBytes = Buffer.isBuffer(rawSig) ? new Uint8Array(rawSig) : rawSig;
		validateHashInput(rawSigBytes, 'signature data for ID generation');
		const hashBuffer = await sha256(rawSigBytes.buffer);
		const id = encodeBase64Url(hashBuffer);

		return { id, raw: signedBytes };
	};
}

export function toANS104Request(fields: DataItemFields): { headers: Record<string, string>; item: any } {
	if (!fields) {
		throw new ValidationError(
			ErrorCode.VALIDATION_MISSING_FIELDS,
			'Fields object is required for ANS-104 request',
			{
				suggestion: 'Provide an object with request fields (data, target, etc.)'
			}
		);
	}

	const { target = '', anchor = '', data = '', Type, Variant, ...rest } = fields;

	const excludeList = ['target', 'anchor', 'data', 'data-protocol', 'variant', 'dryrun', 'type', 'path', 'method'];

	const exclude = new Set(excludeList);

	// Combine filter and map operations into single loop for better performance
	const dynamicTags: Array<{ name: string; value: string }> = [];
	for (const [name, value] of Object.entries(rest)) {
		if (!exclude.has(name.toLowerCase())) {
			dynamicTags.push({
				name,
				value: String(value),
			});
		}
	}

	const tags = [
		...dynamicTags,
		{ name: 'Data-Protocol', value: 'ao' },
		{ name: 'Type', value: Type ?? 'Message' },
		{ name: 'Variant', value: Variant ?? 'ao.N.1' },
	];

	const dataItem = {
		target: target ?? '',
		anchor: anchor ?? '',
		tags: tags ?? [],
		data: data ?? '',
	};

	debugLog('info', 'ANS-104 Data Item:', JSON.stringify(dataItem, null, 2));

	return {
		headers: {
			'Content-Type': 'application/ans104',
			'codec-device': 'ans104@1.0',
		},
		item: dataItem,
	};
}<|MERGE_RESOLUTION|>--- conflicted
+++ resolved
@@ -1,14 +1,9 @@
 import { createData, DataItem, SIG_CONFIG } from '@dha-team/arbundles';
 
-<<<<<<< HEAD
-import { ANS104RequestResult, CreateInput, DataItemFields, DataItemOptions, DataItemSigner, RequestFormatType, SignedDataItemResult, SignerType } from './types';
-import { debugLog, encodeBase64Url, toView, sha256 } from './utils';
-import { CryptographicError, ValidationError, ErrorCode } from './errors';
-import { validateSignatureData, validateHashInput, constantTimeEquals } from './security';
-=======
-import { CreateInput, SigningFormatType } from './types.ts';
-import { debugLog, encodeBase64Url, toView } from './utils.ts';
->>>>>>> 8a4a45e7
+import { CryptographicError, ErrorCode, ValidationError } from './errors.ts';
+import { validateHashInput, validateSignatureData } from './security.ts';
+import { CreateInput, DataItemFields, SignerType, SigningFormatType } from './types.ts';
+import { debugLog, encodeBase64Url, sha256, toView } from './utils.ts';
 
 export function createDataItemBytes(data: any, signer: any, opts: any) {
 	const signerMeta = (SIG_CONFIG as any)[signer.type];
@@ -19,8 +14,8 @@
 			{
 				signerType: signer.type,
 				availableTypes: Object.keys(SIG_CONFIG),
-				suggestion: 'Verify signer type is supported by arbundles library'
-			}
+				suggestion: 'Verify signer type is supported by arbundles library',
+			},
 		);
 	}
 
@@ -36,7 +31,7 @@
 export async function getRawAndId(dataItemBytes: Uint8Array) {
 	// Validate input data
 	validateHashInput(dataItemBytes, 'data item bytes');
-	
+
 	const dataItem = new DataItem(dataItemBytes);
 
 	/**
@@ -99,13 +94,9 @@
 
 		// Make sure create() actually ran
 		if (!createCalled) {
-			throw new CryptographicError(
-				ErrorCode.CRYPTO_CREATE_NOT_INVOKED,
-				'Signer did not invoke create() function',
-				{
-					suggestion: 'Check signer implementation - create() must be called to generate signature data'
-				}
-			);
+			throw new CryptographicError(ErrorCode.CRYPTO_CREATE_NOT_INVOKED, 'Signer did not invoke create() function', {
+				suggestion: 'Check signer implementation - create() must be called to generate signature data',
+			});
 		}
 
 		// If the signer already returned a full DataItem, just pass it through
@@ -120,8 +111,8 @@
 				'Signer result missing required signature property',
 				{
 					returned: Object.keys(res || {}),
-					suggestion: 'Signer must return an object with signature property'
-				}
+					suggestion: 'Signer must return an object with signature property',
+				},
 			);
 		}
 		const rawSig = toView(res.signature);
@@ -132,7 +123,7 @@
 
 		// Validate signature data before verification
 		validateSignatureData(rawSig, 'data item signature');
-		
+
 		// Verify it before returning
 		const isValid = await verify(signedBytes);
 		if (!isValid) {
@@ -140,8 +131,8 @@
 				ErrorCode.CRYPTO_INVALID_SIGNATURE,
 				'Generated data item signature failed validation',
 				{
-					suggestion: 'Check wallet private key and signing implementation'
-				}
+					suggestion: 'Check wallet private key and signing implementation',
+				},
 			);
 		}
 
@@ -157,13 +148,9 @@
 
 export function toANS104Request(fields: DataItemFields): { headers: Record<string, string>; item: any } {
 	if (!fields) {
-		throw new ValidationError(
-			ErrorCode.VALIDATION_MISSING_FIELDS,
-			'Fields object is required for ANS-104 request',
-			{
-				suggestion: 'Provide an object with request fields (data, target, etc.)'
-			}
-		);
+		throw new ValidationError(ErrorCode.VALIDATION_MISSING_FIELDS, 'Fields object is required for ANS-104 request', {
+			suggestion: 'Provide an object with request fields (data, target, etc.)',
+		});
 	}
 
 	const { target = '', anchor = '', data = '', Type, Variant, ...rest } = fields;
